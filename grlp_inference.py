--- conflicted
+++ resolved
@@ -5,7 +5,6 @@
 
 THINK_START = "<think>"
 THINK_END = "</think>"
-H = 8
 
 def load_model(model_path: str):
     # model_path = Path(model_path)
@@ -19,36 +18,7 @@
     model = AutoModelForCausalLM.from_pretrained(model_path, trust_remote_code=True)
     return model, tokenizer
 
-<<<<<<< HEAD
 def rlp_generate(
-=======
-
-def extract_reasoning_and_answer(new_tokens, tokenizer):
-    end_id = tokenizer.convert_tokens_to_ids(THINK_END)
-
-    try:
-        end_idx = new_tokens.index(end_id)
-    except ValueError:
-        end_idx = None
-
-    reasoning_text = None
-    answer_tokens = []
-
-    if end_idx is not None:
-        reasoning_ids = new_tokens[start_idx : end_idx + 1]
-        reasoning_text = tokenizer.decode(reasoning_ids, skip_special_tokens=False)
-        answer_tokens = new_tokens[end_idx + 1 : end_idx + 1 + 16]
-        answer_text = tokenizer.decode(answer_tokens, skip_special_tokens=True)
-    else:
-        reasoning_ids = new_tokens
-        answer_text = ""
-    
-    reasoning_text = tokenizer.decode(reasoning_ids, skip_special_tokens=False)
-    return reasoning_text, answer_text
-
-
-def generate(
->>>>>>> 8513c8e3
     model,
     tokenizer,
     prompt: str,
@@ -57,6 +27,7 @@
     temperature: float,
     top_p: float,
 ):
+    inputs = tokenizer(prompt + THINK_START, return_tensors="pt").to(device)
     inputs = tokenizer(prompt + THINK_START, return_tensors="pt").to(device)
     with torch.no_grad():
         output = model.generate(
@@ -69,7 +40,6 @@
             pad_token_id=tokenizer.pad_token_id,
         )
 
-<<<<<<< HEAD
     if output[0, -1].item() == tokenizer.eos_token_id:
         output = output[:, :-1]
     if output[0, -1].item() != tokenizer.convert_tokens_to_ids(THINK_END):
@@ -92,10 +62,6 @@
         
     return tokenizer.decode(full_output[0], skip_special_tokens=False)
 
-=======
-    new_token_ids = output[0, inputs["input_ids"].size(1)-1:].tolist()
-    return extract_reasoning_and_answer(new_token_ids, tokenizer)
->>>>>>> 8513c8e3
 
 
 def parse_args():
@@ -155,18 +121,7 @@
         args.top_p,
     )
 
-<<<<<<< HEAD
     print(sequence)
-=======
-    if reasoning:
-        print("Reasoning:")
-        print(reasoning)
-    else:
-        print("Reasoning: <none>")
-
-    print(f"\nAnswer ({H} tokens):")
-    print(answer.strip())
->>>>>>> 8513c8e3
 
 
 if __name__ == "__main__":
