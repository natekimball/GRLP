"""
Generalized RLP prototype (discounted-return advantage estimation)
- Model: Qwen/Qwen3-0.6B-Base (or any causal LM)
- Dataset: allenai/dolma (use a small subset for testing)
"""

import copy
from pathlib import Path

import torch
import torch.nn.functional as F
from torch.nn.utils.rnn import pad_sequence
from torch.utils.data import DataLoader
from transformers import AutoModelForCausalLM, AutoTokenizer
<<<<<<< HEAD
from datasets import Dataset, load_dataset
=======
from datasets import load_dataset, Dataset
>>>>>>> 2b22dc94
from tqdm import tqdm
import os

# -----------------------------
# Config
# -----------------------------
MODEL_NAME = "Qwen/Qwen3-0.6B-Base"   # change to local checkpoint if needed
# DATASET = "allenai/dolma"
DATASET = "HuggingFaceFW/fineweb"
SPLIT = "train"       # small subset for debug; remove for real runs
MAX_SEQ_LEN = 2048
HORIZON = 32                          # reward horizon T (small for debug; paper uses long)
G = 4                                  # number of rollouts per context
GAMMA = 0.9                            # discount factor
BATCH_SIZE = 4                         # leverage batching for better GPU utilization
MAX_DATASET_SAMPLES = 10_000           # cap for cached subset
DATA_CACHE_DIR = Path("data/fineweb-10k-tokenized")
THOUGHT_MAX_TOKENS = 128
THOUGHT_TOP_P = 0.95
THOUGHT_TEMPERATURE = 0.7
LR = 1e-5
TAU = 0.999                            # EMA decay
EPS_CLIP_LOW, EPS_CLIP_HIGH = 0.1, 0.1 # PPO clipping
NUM_EPOCHS = 1
DEVICE = "cuda" if torch.cuda.is_available() else "cpu"
# N_data = 10_000
N_data = 100
dataset_dir = None

# -----------------------------
# Helpers
# -----------------------------
def pad_sequences_1d(sequences, pad_token_id):
    if not sequences:
        raise ValueError("pad_sequences_1d received an empty sequence list")
    device = sequences[0].device
    lengths = torch.tensor([seq.size(0) for seq in sequences], device=device)
    max_len = lengths.max().item()
    padded = torch.full((len(sequences), max_len), pad_token_id, dtype=torch.long, device=device)
    for idx, seq in enumerate(sequences):
        padded[idx, : seq.size(0)] = seq
    attention_mask = (padded != pad_token_id).long()
    return padded, attention_mask, lengths


def batched_token_logprobs(
    model,
    sequences,
    prefix_lengths,
    target_lengths,
    pad_token_id,
    requires_grad=False,
):
    if not sequences:
        return []

    padded, attention_mask, lengths = pad_sequences_1d(sequences, pad_token_id)
    with torch.set_grad_enabled(requires_grad):
        outputs = model(input_ids=padded, attention_mask=attention_mask)
        logits = outputs.logits[:, :-1, :]
        log_probs = F.log_softmax(logits, dim=-1)
        targets = padded[:, 1:]
        gathered = log_probs.gather(-1, targets.unsqueeze(-1)).squeeze(-1)

    results = []
    for idx, (prefix_len, target_len) in enumerate(zip(prefix_lengths, target_lengths)):
        if target_len == 0:
            results.append(gathered.new_zeros((0,), requires_grad=requires_grad))
            continue
        start = prefix_len - 1
        end = start + target_len
        results.append(gathered[idx, start:end])
    return results


# -----------------------------
# Load model, tokenizer, dataset
# -----------------------------
tokenizer = AutoTokenizer.from_pretrained(MODEL_NAME, trust_remote_code=True)
# Set pad_token to eos_token to avoid warnings
if tokenizer.pad_token is None:
    tokenizer.pad_token = tokenizer.eos_token

special_tokens = {"additional_special_tokens": ["<think>", "</think>"]}
added_tokens = tokenizer.add_special_tokens(special_tokens)

model = AutoModelForCausalLM.from_pretrained(MODEL_NAME, trust_remote_code=True).to(DEVICE)
if added_tokens > 0:
    model.resize_token_embeddings(len(tokenizer))

ema_model = copy.deepcopy(model).to(DEVICE)
for p in ema_model.parameters():
    p.requires_grad_(False)

# Reusable snapshot for behavior policy; avoid reallocating every step
theta_old_model = copy.deepcopy(model).to(DEVICE)
theta_old_model.eval()
for p in theta_old_model.parameters():
    p.requires_grad_(False)

optimizer = torch.optim.AdamW(model.parameters(), lr=LR)

<<<<<<< HEAD
start_thought_id = torch.tensor([
    tokenizer.convert_tokens_to_ids("<think>")
], device=DEVICE, dtype=torch.long)
end_thought_id = torch.tensor([
    tokenizer.convert_tokens_to_ids("</think>")
], device=DEVICE, dtype=torch.long)


def build_dataset() -> Dataset:
    if DATA_CACHE_DIR.exists():
        return Dataset.load_from_disk(str(DATA_CACHE_DIR))

    streaming_ds = load_dataset(DATASET, split=SPLIT, streaming=True)
    subset = []
    for idx, example in enumerate(streaming_ds):
        if idx >= MAX_DATASET_SAMPLES:
            break
        tokenized = tokenizer(
            example["text"],
            truncation=True,
            max_length=MAX_SEQ_LEN,
            add_special_tokens=False,
        )
        subset.append({"input_ids": tokenized["input_ids"]})
    dataset = Dataset.from_list(subset)
    DATA_CACHE_DIR.parent.mkdir(parents=True, exist_ok=True)
    dataset.save_to_disk(str(DATA_CACHE_DIR))
    return dataset


def collate_fn(batch):
    tensors = [torch.tensor(sample["input_ids"], dtype=torch.long) for sample in batch]
    padded = pad_sequence(tensors, batch_first=True, padding_value=tokenizer.pad_token_id)
    attention_mask = (padded != tokenizer.pad_token_id).long()
    return {"input_ids": padded, "attention_mask": attention_mask}


dataset = build_dataset()
loader = DataLoader(dataset.shuffle(seed=42), batch_size=BATCH_SIZE, shuffle=True, collate_fn=collate_fn)
=======
cached_subset_dir = f"data/{DATASET.split('/')[-1]}-{N_data}"
if os.path.exists(cached_subset_dir):
    ds = Dataset.load_from_disk(cached_subset_dir)
else:
    # Load a small subset for debugging. For full experiments, remove slicing.
    ds = load_dataset(DATASET, split=SPLIT, streaming=True).take(N_data)
    def tokenize_batch(examples):
        # assume examples["text"] exists; truncate to MAX_SEQ_LEN
        out = tokenizer(examples["text"], truncation=True, max_length=MAX_SEQ_LEN, return_tensors=None)
        return out
    ds = ds.map(lambda ex: {"input_ids": tokenizer(ex["text"], truncation=True, max_length=MAX_SEQ_LEN)["input_ids"]})
    ds = Dataset.from_list(list(ds))
    ds.save_to_disk(cached_subset_dir)
    
loader = DataLoader(ds, batch_size=BATCH_SIZE, shuffle=True, collate_fn=lambda x: x) # no shuffle for streaming dataset
>>>>>>> 2b22dc94

# -----------------------------
# Training loop
# -----------------------------
model.train()
global_step = 0
for epoch in range(NUM_EPOCHS):
    loop = tqdm(loader, desc=f"Epoch {epoch}")
    for batch_raw in loop:
        input_ids = batch_raw["input_ids"].to(DEVICE)
        attention_mask = batch_raw["attention_mask"].to(DEVICE)
        lengths = attention_mask.sum(dim=1)

        valid_mask = lengths > 2
        if valid_mask.sum() == 0:
            continue
        input_ids = input_ids[valid_mask]
        attention_mask = attention_mask[valid_mask]
        lengths = lengths[valid_mask]

        horizons = torch.clamp(lengths - 1, min=1)
        horizons = torch.minimum(horizons, torch.full_like(horizons, HORIZON))
        max_prefix = lengths - horizons
        prefix_valid = max_prefix > 1
        if prefix_valid.sum() == 0:
            continue

        input_ids = input_ids[prefix_valid]
        lengths = lengths[prefix_valid]
        horizons = horizons[prefix_valid]
        max_prefix = max_prefix[prefix_valid]

        rand = torch.rand_like(lengths, dtype=torch.float)
        prefix_lengths = 1 + torch.floor(rand * (max_prefix.float() - 1)).long()

        with torch.no_grad():
            theta_old_model.load_state_dict(model.state_dict())
        theta_old_model.eval()

        baseline_sequences = []
        baseline_prefix_lengths = []
        gold_lengths = []
        discounts = []
        thought_sequences = []
        thought_prefix_lengths = []
        thought_token_lengths = []
        reasoned_sequences = []
        reasoned_prefix_lengths = []
        gold_lengths_expanded = []
        thoughts_per_sample = []

        start_marker = start_thought_id
        end_marker = end_thought_id

        global_idx = 0
        for sample_idx in range(input_ids.size(0)):
            seq_len = lengths[sample_idx].item()
            horizon_len = horizons[sample_idx].item()
            prefix_len = prefix_lengths[sample_idx].item()
            seq = input_ids[sample_idx, :seq_len]

            gold_tokens = seq[prefix_len : prefix_len + horizon_len]
            if gold_tokens.size(0) == 0:
                continue

            prefix_tokens = seq[:prefix_len]
            baseline_sequences.append(torch.cat([prefix_tokens, gold_tokens], dim=0))
            baseline_prefix_lengths.append(prefix_len)
            gold_lengths.append(gold_tokens.size(0))
            exponents = torch.arange(gold_tokens.size(0), device=DEVICE, dtype=torch.float)
            base = torch.full_like(exponents, GAMMA)
            discounts.append(torch.pow(base, exponents))

            prefix_with_marker = torch.cat([prefix_tokens, start_marker], dim=0).unsqueeze(0)
            prefix_repeat = prefix_with_marker.repeat(G, 1)
            attention_repeat = torch.ones_like(prefix_repeat)
            with torch.no_grad():
                generated = theta_old_model.generate(
                    prefix_repeat,
                    attention_mask=attention_repeat,
                    max_new_tokens=THOUGHT_MAX_TOKENS,
                    do_sample=True,
                    top_p=THOUGHT_TOP_P,
                    temperature=THOUGHT_TEMPERATURE,
                    pad_token_id=tokenizer.pad_token_id,
                    eos_token_id=[tokenizer.eos_token_id, end_marker.item()],
                )

            indices = []
            for g in range(generated.size(0)):
                thought_tokens = generated[g, prefix_with_marker.size(1) :]
                if thought_tokens.size(0) == 0:
                    thought_tokens = end_marker.clone()
                else:
                    end_positions = (thought_tokens == end_marker.item()).nonzero(as_tuple=False)
                    if end_positions.numel() > 0:
                        first_end = end_positions[0, 0]
                        thought_tokens = thought_tokens[: first_end + 1]
                    else:
                        thought_tokens = torch.cat([thought_tokens, end_marker], dim=0)

                thought_tokens = thought_tokens.long().to(DEVICE)
                prefix_and_thought = torch.cat([prefix_tokens, thought_tokens], dim=0)
                reasoned_seq = torch.cat([prefix_and_thought, gold_tokens], dim=0)

                thought_sequences.append(prefix_and_thought)
                thought_prefix_lengths.append(prefix_len)
                thought_token_lengths.append(thought_tokens.size(0))
                reasoned_sequences.append(reasoned_seq)
                reasoned_prefix_lengths.append(prefix_len + thought_tokens.size(0))
                gold_lengths_expanded.append(gold_tokens.size(0))
                indices.append(global_idx)
                global_idx += 1

            thoughts_per_sample.append(indices)

        if not baseline_sequences or not thought_sequences:
            continue

        baseline_logps = batched_token_logprobs(
            ema_model,
            baseline_sequences,
            baseline_prefix_lengths,
            gold_lengths,
            tokenizer.pad_token_id,
            requires_grad=False,
        )

        reasoned_logps = batched_token_logprobs(
            model,
            reasoned_sequences,
            reasoned_prefix_lengths,
            gold_lengths_expanded,
            tokenizer.pad_token_id,
            requires_grad=False,
        )

        old_thought_logps = batched_token_logprobs(
            theta_old_model,
            thought_sequences,
            thought_prefix_lengths,
            thought_token_lengths,
            tokenizer.pad_token_id,
            requires_grad=False,
        )

        new_thought_logps = batched_token_logprobs(
            model,
            thought_sequences,
            thought_prefix_lengths,
            thought_token_lengths,
            tokenizer.pad_token_id,
            requires_grad=True,
        )

        advantages = [None] * len(thought_sequences)
        for sample_idx, indices in enumerate(thoughts_per_sample):
            if not indices:
                continue
            baseline_lp = baseline_logps[sample_idx]
            discount = discounts[sample_idx]
            rewards = []
            for idx in indices:
                delta = reasoned_logps[idx] - baseline_lp
                reward = torch.dot(discount, delta.float())
                rewards.append(reward)
            rewards_tensor = torch.stack(rewards)
            if rewards_tensor.size(0) > 1:
                scale = rewards_tensor.size(0) / (rewards_tensor.size(0) - 1)
                mean_reward = rewards_tensor.mean()
                adv_values = scale * (rewards_tensor - mean_reward)
            else:
                adv_values = rewards_tensor - rewards_tensor.mean()
            for local, global_index in enumerate(indices):
                advantages[global_index] = adv_values[local]

        loss_terms = []
        for idx, advantage in enumerate(advantages):
            if advantage is None:
                continue
            logp_new = new_thought_logps[idx]
            logp_old = old_thought_logps[idx]
            log_rhos = logp_new - logp_old.to(logp_new.device)
            rhos = torch.exp(log_rhos)
            clipped = torch.clamp(rhos, 1.0 - EPS_CLIP_LOW, 1.0 + EPS_CLIP_HIGH)
            adv_detached = advantage.detach()
            surrogate = torch.min(rhos * adv_detached, clipped * adv_detached)
            loss_terms.append(-surrogate.mean())

        if not loss_terms:
            continue

        total_loss = torch.stack(loss_terms).mean()
        optimizer.zero_grad()
        total_loss.backward()
        optimizer.step()

        # EMA update
        with torch.no_grad():
            for p_ema, p in zip(ema_model.parameters(), model.parameters()):
                p_ema.data.mul_(TAU).add_(p.data, alpha=1.0 - TAU)

        global_step += 1
        loop.set_postfix({"loss": float(total_loss.detach().cpu()), "step": global_step})

    # optional: save checkpoint each epoch
    model.save_pretrained(f"qwen3-0.6B-rlp-epoch{epoch}")
    tokenizer.save_pretrained(f"qwen3-0.6B-rlp-epoch{epoch}")

print("done")<|MERGE_RESOLUTION|>--- conflicted
+++ resolved
@@ -12,11 +12,7 @@
 from torch.nn.utils.rnn import pad_sequence
 from torch.utils.data import DataLoader
 from transformers import AutoModelForCausalLM, AutoTokenizer
-<<<<<<< HEAD
 from datasets import Dataset, load_dataset
-=======
-from datasets import load_dataset, Dataset
->>>>>>> 2b22dc94
 from tqdm import tqdm
 import os
 
@@ -119,7 +115,6 @@
 
 optimizer = torch.optim.AdamW(model.parameters(), lr=LR)
 
-<<<<<<< HEAD
 start_thought_id = torch.tensor([
     tokenizer.convert_tokens_to_ids("<think>")
 ], device=DEVICE, dtype=torch.long)
@@ -159,23 +154,6 @@
 
 dataset = build_dataset()
 loader = DataLoader(dataset.shuffle(seed=42), batch_size=BATCH_SIZE, shuffle=True, collate_fn=collate_fn)
-=======
-cached_subset_dir = f"data/{DATASET.split('/')[-1]}-{N_data}"
-if os.path.exists(cached_subset_dir):
-    ds = Dataset.load_from_disk(cached_subset_dir)
-else:
-    # Load a small subset for debugging. For full experiments, remove slicing.
-    ds = load_dataset(DATASET, split=SPLIT, streaming=True).take(N_data)
-    def tokenize_batch(examples):
-        # assume examples["text"] exists; truncate to MAX_SEQ_LEN
-        out = tokenizer(examples["text"], truncation=True, max_length=MAX_SEQ_LEN, return_tensors=None)
-        return out
-    ds = ds.map(lambda ex: {"input_ids": tokenizer(ex["text"], truncation=True, max_length=MAX_SEQ_LEN)["input_ids"]})
-    ds = Dataset.from_list(list(ds))
-    ds.save_to_disk(cached_subset_dir)
-    
-loader = DataLoader(ds, batch_size=BATCH_SIZE, shuffle=True, collate_fn=lambda x: x) # no shuffle for streaming dataset
->>>>>>> 2b22dc94
 
 # -----------------------------
 # Training loop
