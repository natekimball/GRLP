from __future__ import annotations
 
import random
from copy import deepcopy
from pathlib import Path
from typing import Optional, Dict, Any, List, Tuple

import pickle

import torch
from torch.optim import AdamW
from torch.utils.data import DataLoader
from datasets import load_dataset
from transformers import AutoModelForCausalLM, AutoTokenizer
import torch.nn.functional as F  # NEW

THINK_BOS_TOKEN = "<think>"
THINK_EOS_TOKEN = "</think>"
THINK_BOS_ID: Optional[int] = None
THINK_EOS_ID: Optional[int] = None


PPO_POLICY_EVAL = "strict" 

EPS_MIN_PROB = 1e-12
 
 
MODEL_NAME = "Qwen/Qwen3-0.6B-Base"
 
 
DTYPE = "bfloat16"
 
 
DEVICE = "cuda" if torch.cuda.is_available() else "cpu"
 
LR = 1e-6
BATCH_SIZE_PROMPTS = 8
MAX_CONTEXT_LEN = 2048
 
NUM_ROLLOUTS = 4
TEMPERATURE = 0.7
TOP_P = 0.95
THOUGHT_MAX_NEW_TOKENS = 256
MIN_NEW_TOKENS = 1
 
CLIP_EPS_LOW = 0.2
CLIP_EPS_HIGH = 0.2
GRAD_CLIP_NORM = 1.0
 
MAX_STEPS = 1
GRAD_ACCUM_STEPS = 1
LOG_EVERY = 10
PPO_EPOCHS = 4
 
EMA_TAU = 0.999
EMA_LAZY_INIT = True
EMA_TEACHER: Optional[torch.nn.Module] = None

DEBUG_LOG_PATH = Path("debug.txt")
GLOBAL_STEP = 0
reward_history: List[float] = []
reward_std_history: List[float] = []
cot_length_history: List[float] = []
loss_history: List[float] = []
step_history: List[int] = []
METRICS_PICKLE_PATH = Path("rlp_metrics.pkl")


DATASET_PATH = "HuggingFaceFW/fineweb"
DATASET_NAME = None
SPLIT = "train"
STREAMING = True
N_SAMPLES = 1024
TEXT_COLUMN = "text"
 
 
K_POSITIONS = 4
POSITION_STRATEGY = "random"
POSITION_STRIDE = 64
 
if torch.cuda.is_available():
    torch.backends.cuda.matmul.allow_tf32 = True  # noqa
    torch.backends.cudnn.allow_tf32 = True  # noqa


def log_sampled_thought(
    tokenizer,
    step_idx: int,
    position: int,
    rollout_idx: int,
    thought_ids: List[int],
    prefix_ids: List[int],
    target_id: int,
) -> None:
    decoded_thought = tokenizer.decode(thought_ids, skip_special_tokens=False)
    prefix_text = tokenizer.decode(prefix_ids, skip_special_tokens=False)
    target_text = tokenizer.decode([target_id], skip_special_tokens=False)
    with DEBUG_LOG_PATH.open("a", encoding="utf-8") as log_file:
        log_file.write(
            f"[step={step_idx} t={position} rollout={rollout_idx} len={len(thought_ids)}]\n"
        )
        log_file.write(f"Prefix: {prefix_text}\n")
        log_file.write(f"Target: {target_text}\n")
        log_file.write(repr(decoded_thought) + "\n\n")


def save_metric_snapshot() -> None:
    data = {
        "step_history": list(step_history),
        "reward_history": list(reward_history),
        "reward_std_history": list(reward_std_history),
        "cot_length_history": list(cot_length_history),
        "loss_history": list(loss_history),
        "global_step": GLOBAL_STEP,
    }
    with METRICS_PICKLE_PATH.open("wb") as fh:
        pickle.dump(data, fh)

def load_model_and_tokenizer():
    tok = AutoTokenizer.from_pretrained(MODEL_NAME, use_fast=True)
    if tok.pad_token is None:
        tok.pad_token = tok.eos_token

    global THINK_BOS_ID, THINK_EOS_ID
    vocab = tok.get_vocab()

    if THINK_BOS_TOKEN not in vocab or THINK_EOS_TOKEN not in vocab:
        raise ValueError("Thinking tokens not present in tokenizer vocab")

    THINK_BOS_ID = vocab[THINK_BOS_TOKEN]
    THINK_EOS_ID = vocab[THINK_EOS_TOKEN]
    ids_bos = tok.encode(THINK_BOS_TOKEN, add_special_tokens=False)
    ids_eos = tok.encode(THINK_EOS_TOKEN, add_special_tokens=False)
    assert len(ids_bos) == 1 and ids_bos[0] == THINK_BOS_ID, "THINK_BOS_TOKEN not atomic"
    assert len(ids_eos) == 1 and ids_eos[0] == THINK_EOS_ID, "THINK_EOS_TOKEN not atomic"

    dtype = torch.bfloat16 if DTYPE == "bfloat16" else torch.float16
    model = AutoModelForCausalLM.from_pretrained(MODEL_NAME, torch_dtype=dtype)
    model.to(DEVICE)
    model.train()
    return model, tok
 
 
@torch.no_grad()
def ema_maybe_init(student: torch.nn.Module):
    global EMA_TEACHER
    if EMA_TEACHER is None:
        EMA_TEACHER = deepcopy(student).eval()
        for p in EMA_TEACHER.parameters():
            p.requires_grad_(False)
 

def _policy_distribution_from_logits(
    logits: torch.Tensor,
    temperature: float,
    top_p: float,
    eval_mode: str = "strict",
) -> Tuple[torch.Tensor, torch.Tensor]:
    logits = logits.float()
    temp = max(1e-6, float(temperature))
    probs = F.softmax(logits / temp, dim=-1)

    if eval_mode == "temp_only" or top_p >= 1.0:
        mask = torch.ones_like(probs, dtype=torch.bool)
        return probs, mask

    # top-p nucleus mask
    sorted_probs, sorted_idx = torch.sort(probs, descending=True)
    cumsum = torch.cumsum(sorted_probs, dim=-1)
    # k = smallest index s.t. cumulative >= top_p
    cutoff = torch.searchsorted(
        cumsum, torch.tensor(top_p, device=probs.device, dtype=probs.dtype), right=False
    )
    cutoff = int(min(cutoff.item(), probs.numel() - 1))

    keep_sorted = torch.zeros_like(sorted_probs, dtype=torch.bool)
    keep_sorted[: cutoff + 1] = True
    mask = torch.zeros_like(probs, dtype=torch.bool)
    mask.scatter_(0, sorted_idx, keep_sorted)

    masked = probs * mask.to(probs.dtype)
    denom = masked.sum()
    # Renormalize within nucleus
    probs_norm = masked / (denom + 1e-12)
    return probs_norm, mask

 
@torch.no_grad()
def ema_update(student: torch.nn.Module, tau: float = EMA_TAU):
    global EMA_TEACHER
    if EMA_TEACHER is None:
        ema_maybe_init(student)
    for p_t, p_s in zip(EMA_TEACHER.parameters(), student.parameters()):
        p_t.data.mul_(tau).add_(p_s.data, alpha=1.0 - tau)
    for b_t, b_s in zip(EMA_TEACHER.buffers(), student.buffers()):
        b_t.copy_(b_s)
 
 
def iter_fineweb_first_n(
    n: int,
    tokenizer,
    batch_size: int = BATCH_SIZE_PROMPTS,
    max_len: int = MAX_CONTEXT_LEN,
):
    ds = load_dataset(
        DATASET_PATH, name=DATASET_NAME, split=SPLIT, streaming=STREAMING
    ).take(n)
 
    def get_text(row: Dict[str, Any]):
        if TEXT_COLUMN is not None and TEXT_COLUMN in row:
            return row[TEXT_COLUMN]
        for key in ("text", "content", "raw_content", "document", "body"):
            if key in row:
                return row[key]
        strings = [v for v in row.values() if isinstance(v, str)]
        return max(strings, key=len) if strings else None
 
    def encode(ex: Dict[str, Any]):
        txt = get_text(ex)
        if not txt:
            return {"skip": True}
        enc = tokenizer(
            txt,
            max_length=max_len,
            truncation=True,
            padding="max_length",
        )
        ids = enc["input_ids"]
        mask = enc["attention_mask"]
        if tokenizer.eos_token_id is not None and len(ids) == max_len:
            ids[-1] = tokenizer.eos_token_id
        return {"input_ids": ids, "attention_mask": mask}
 
    tokenized = ds.map(encode)
 
    def collate(batch):
        batch = [b for b in batch if "input_ids" in b]
        input_ids = torch.tensor([b["input_ids"] for b in batch], dtype=torch.long)
        attention_mask = torch.tensor(
            [b["attention_mask"] for b in batch], dtype=torch.long
        )
        return {"input_ids": input_ids, "attention_mask": attention_mask}
 
    loader = DataLoader(
        tokenized,
        batch_size=batch_size,
        collate_fn=collate,
        num_workers=0,
        pin_memory=torch.cuda.is_available(),
    )
    return loader
 
def _positions_from_mask_random(mask: torch.Tensor, k: int) -> List[int]:
    valid_len = int(mask.sum().item())
    if valid_len < 2:
        return []
    cand = list(range(1, valid_len))
    return random.sample(cand, min(k, len(cand)))
 
 
def _positions_from_mask_stride(mask: torch.Tensor, stride: int) -> List[int]:
    valid_len = int(mask.sum().item())
    if valid_len < 2:
        return []
    return list(range(1, valid_len, max(1, stride)))
 
 
@torch.no_grad()
def _ema_next_token_logprobs_all(
    ema_model, ids: torch.Tensor, mask: torch.Tensor
) -> List[float]:
    device = next(ema_model.parameters()).device
    valid_len = int(mask.sum().item())
    if valid_len < 2:
        return []
    seq = ids[:valid_len].unsqueeze(0).to(device)
    was_training = ema_model.training
    ema_model.eval()
    out = ema_model(input_ids=seq)
    if was_training:
        ema_model.train()
    logits = out.logits[:, : valid_len - 1, :]
    targets = seq[:, 1:valid_len]
    logp = torch.log_softmax(logits, dim=-1)
    lp = logp.gather(2, targets.unsqueeze(-1)).squeeze(-1)
    return lp[0].tolist()
 
 
def _positions_from_mask_surprising(
    ema_model, ids: torch.Tensor, mask: torch.Tensor, k: int
) -> List[int]:
    lp = _ema_next_token_logprobs_all(ema_model, ids, mask)
    if not lp:
        return []
    lpt = torch.tensor(lp)
    k = min(k, lpt.numel())
    idx = torch.topk(lpt, k=k, largest=False).indices.tolist()
    return [int(u) + 1 for u in idx]
 
@torch.no_grad()
def _logprob_next_token(
    model, input_ids: List[int], next_token_id: int
) -> float:
    device = next(model.parameters()).device
    was_training = model.training
    model.eval()
    x = torch.tensor([input_ids], dtype=torch.long, device=device)
    out = model(input_ids=x)
    logp = torch.log_softmax(out.logits[:, -1, :], dim=-1)
    if was_training:
        model.train()
    return float(logp[0, next_token_id].item())
 
 
@torch.no_grad()
def _sample_thought_ids_for_prefix(
    model,
    tokenizer,
    prefix_ids: List[int],
    max_new_tokens: int = THOUGHT_MAX_NEW_TOKENS,
) -> Tuple[List[int], torch.Tensor]:
    assert THINK_BOS_ID is not None and THINK_EOS_ID is not None, "Think tokens not initialized"
    device = next(model.parameters()).device
    was_training = model.training
    if was_training:
        model.eval()

    ctx = torch.tensor([prefix_ids + [THINK_BOS_ID]], dtype=torch.long, device=device)

    thought_ids: List[int] = []
    logp_list: List[torch.Tensor] = []

    for step in range(max_new_tokens):
        out = model(input_ids=ctx)
        logits_step = out.logits[0, -1, :]  # [V]
        probs_norm, _ = _policy_distribution_from_logits(
            logits_step, TEMPERATURE, TOP_P, eval_mode="strict"
        )
        eos_id = tokenizer.eos_token_id
        if eos_id is not None and eos_id != THINK_EOS_ID and eos_id < probs_norm.numel():
            probs_norm = probs_norm.clone()
            probs_norm[eos_id] = 0.0
        pad_id = tokenizer.pad_token_id
        if pad_id is not None and pad_id != THINK_EOS_ID and pad_id < probs_norm.numel():
            probs_norm = probs_norm.clone()
            probs_norm[pad_id] = 0.0
        probs_norm = probs_norm / (probs_norm.sum() + 1e-12)

        if step < max(MIN_NEW_TOKENS - 1, 0):
            if THINK_EOS_ID < probs_norm.numel():
                probs_norm = probs_norm.clone()
                probs_norm[THINK_EOS_ID] = 0.0
                probs_norm = probs_norm / (probs_norm.sum() + 1e-12)

        if THINK_BOS_ID < probs_norm.numel():
            probs_norm = probs_norm.clone()
            probs_norm[THINK_BOS_ID] = 0.0
            probs_norm = probs_norm / (probs_norm.sum() + 1e-12)

        next_id = int(torch.multinomial(probs_norm, 1).item())
        logp_list.append(torch.log(probs_norm[next_id].clamp_min(EPS_MIN_PROB)))
        thought_ids.append(next_id)

        ctx = torch.cat([ctx, torch.tensor([[next_id]], device=device)], dim=1)

        # stop on </think> after MIN_NEW_TOKENS
        if next_id == THINK_EOS_ID and step + 1 >= MIN_NEW_TOKENS:
            break

    if len(thought_ids) == 0:
        thought_ids = [THINK_EOS_ID]
        logp_list = [torch.log(torch.tensor(EPS_MIN_PROB, device=device))]

    if was_training:
        model.train()

    logp_old = torch.stack(logp_list).to(torch.float32).detach()
    return thought_ids, logp_old

 
 
def _thought_token_logprobs(
    model, prefix_ids: List[int], thought_ids: List[int], require_grad: bool
) -> torch.Tensor:
    assert THINK_BOS_ID is not None and THINK_EOS_ID is not None
    device = next(model.parameters()).device

    def forward_once(x_ids: List[int]) -> torch.Tensor:
        x = torch.tensor([x_ids], dtype=torch.long, device=device)
        out = model(input_ids=x)
        return out.logits[0, -1, :]

    eos_id = getattr(model.config, "eos_token_id", None)
    if isinstance(eos_id, (list, tuple)):
        eos_id = eos_id[0] if len(eos_id) > 0 else None
    pad_id = getattr(model.config, "pad_token_id", None)
    if isinstance(pad_id, (list, tuple)):
        pad_id = pad_id[0] if len(pad_id) > 0 else None

    eval_mode = "temp_only" if PPO_POLICY_EVAL == "temp_only" else "strict"
    top_p_eval = 1.0 if PPO_POLICY_EVAL == "temp_only" else TOP_P

    ctx_ids = list(prefix_ids) + [THINK_BOS_ID]
    logps: List[torch.Tensor] = []

    prev_grad_state = torch.is_grad_enabled()
    torch.set_grad_enabled(require_grad)
    try:
        for tok in thought_ids:
            logits_step = forward_once(ctx_ids)
            probs_norm, _ = _policy_distribution_from_logits(
                logits_step, TEMPERATURE, top_p_eval, eval_mode=eval_mode
            )


            changed = False
            if eos_id is not None and eos_id != THINK_EOS_ID and eos_id < probs_norm.numel():
                probs_norm = probs_norm.clone(); probs_norm[eos_id] = 0.0; changed = True
            if pad_id is not None and pad_id != THINK_EOS_ID and pad_id < probs_norm.numel():
                probs_norm = probs_norm.clone(); probs_norm[pad_id] = 0.0; changed = True

            step_idx = len(ctx_ids) - (len(prefix_ids) + 1)  # tokens already generated in thought
            if step_idx < max(MIN_NEW_TOKENS - 1, 0) and THINK_EOS_ID < probs_norm.numel():
                probs_norm = probs_norm.clone(); probs_norm[THINK_EOS_ID] = 0.0; changed = True

            if THINK_BOS_ID < probs_norm.numel():
                probs_norm = probs_norm.clone(); probs_norm[THINK_BOS_ID] = 0.0; changed = True

            if changed:
                s = probs_norm.sum()
                if not torch.isfinite(s) or s.item() <= 0:
                    probs_norm = F.softmax(logits_step.float() / max(1e-6, TEMPERATURE), dim=-1)
                    if eos_id is not None and eos_id != THINK_EOS_ID and eos_id < probs_norm.numel():
                        probs_norm[eos_id] = 0.0
                    if pad_id is not None and pad_id != THINK_EOS_ID and pad_id < probs_norm.numel():
                        probs_norm[pad_id] = 0.0
                    if step_idx < max(MIN_NEW_TOKENS - 1, 0) and THINK_EOS_ID < probs_norm.numel():
                        probs_norm[THINK_EOS_ID] = 0.0
                    if THINK_BOS_ID < probs_norm.numel():
                        probs_norm[THINK_BOS_ID] = 0.0
                probs_norm = probs_norm / (probs_norm.sum() + 1e-12)

            p_tok = probs_norm[tok] if tok < probs_norm.numel() else torch.tensor(0.0, device=device)
            logps.append(torch.log(p_tok.clamp_min(EPS_MIN_PROB)))
            ctx_ids.append(tok)
    finally:
        torch.set_grad_enabled(prev_grad_state)

    return torch.stack(logps).to(torch.float32)
 
 
def _clipped_surrogate_term(
    logp_cur: torch.Tensor,
    logp_old: torch.Tensor,
    advantage: torch.Tensor,
    eps_low: float,
    eps_high: float,
) -> torch.Tensor:
    A = advantage.detach()
    assert logp_cur.shape == logp_old.shape, "Per-token logp length mismatch"

    rho = torch.exp(logp_cur - logp_old)  # float32
    rho_clip = torch.clamp(rho, 1.0 - eps_low, 1.0 + eps_high)
<<<<<<< HEAD

    with torch.no_grad():
        clipped_mask = (rho < 1.0 - eps_low) | (rho > 1.0 + eps_high)
        CLIPPED_TOKENS += int(clipped_mask.sum().item())

    token_terms = -torch.minimum(rho * A, rho_clip * A)
=======
    left = rho * A
    right = rho_clip * A
    token_terms = -torch.minimum(left, right)
>>>>>>> f70bc3ab
    return token_terms.mean()
 
def train_loop(model, tokenizer):
    optimizer = AdamW(model.parameters(), lr=LR)

    DEBUG_LOG_PATH.write_text("", encoding="utf-8")

    global EMA_TEACHER, GLOBAL_STEP
    loader = iter_fineweb_first_n(
            N_SAMPLES, tokenizer, BATCH_SIZE_PROMPTS, MAX_CONTEXT_LEN
        )
    for step in range(1, MAX_STEPS + 1):
 
        for batch_idx, batch in enumerate(loader):
            if EMA_LAZY_INIT and EMA_TEACHER is None:
                ema_maybe_init(model)

            device = next(model.parameters()).device
            input_ids = batch["input_ids"].to(device, non_blocking=True)
            attention_mask = batch["attention_mask"].to(device, non_blocking=True)

            model.train()
            ppo_terms: List[Dict[str, Any]] = []

            B = input_ids.shape[0]
            G = NUM_ROLLOUTS
            batch_reward_means: List[float] = []
            batch_reward_stds: List[float] = []
            batch_cot_lengths: List[float] = []
 
            for b in range(B):
                ids_b = input_ids[b]
                msk_b = attention_mask[b]
                valid_len = int(msk_b.sum().item())
                if valid_len < 2:
                    continue
 
                if POSITION_STRATEGY == "random":
                    pos_list = _positions_from_mask_random(msk_b, K_POSITIONS)
                    ema_lp_all = None
                elif POSITION_STRATEGY == "stride":
                    pos_list = _positions_from_mask_stride(msk_b, POSITION_STRIDE)[
                        :K_POSITIONS
                    ]
                    ema_lp_all = None
                else:
                    pos_list = _positions_from_mask_surprising(
                        EMA_TEACHER, ids_b, msk_b, K_POSITIONS
                    )
                    ema_lp_all = (
                        _ema_next_token_logprobs_all(EMA_TEACHER, ids_b, msk_b)
                        if pos_list
                        else None
                    )
 
                if not pos_list:
                    continue
 
                max_prefix = max(1, MAX_CONTEXT_LEN - THOUGHT_MAX_NEW_TOKENS - 2)
 
                S_ema_cache: Dict[int, float] = {}
                if ema_lp_all is not None:
                    for t in pos_list:
                        S_ema_cache[t] = float(ema_lp_all[t - 1])
 
                for t in pos_list:
                    full_prefix_ids = ids_b[:t].tolist()
                    next_tok = int(ids_b[t].item())
 
                    prefix_ids = (
                        full_prefix_ids[-max_prefix:]
                        if len(full_prefix_ids) > max_prefix
                        else full_prefix_ids
                    )
                    
                    if (len(full_prefix_ids) <= max_prefix) and (t in S_ema_cache):
                        S_ema = S_ema_cache[t]
                    else:
                        S_ema = _logprob_next_token(EMA_TEACHER, prefix_ids, next_tok)
 
                    r_list: List[float] = []
                    thought_records: List[Dict[str, Any]] = []

                    for rollout_idx in range(G):
                        thought_ids, logp_old = _sample_thought_ids_for_prefix(
                            model, tokenizer, prefix_ids, THOUGHT_MAX_NEW_TOKENS
                        )

                        thought_for_pred = [THINK_BOS_ID] + thought_ids
                        if thought_ids[-1] != THINK_EOS_ID:
                            thought_for_pred = thought_for_pred + [THINK_EOS_ID]

                        
                        S_pred = _logprob_next_token(
                            model, prefix_ids + thought_for_pred, next_tok
                        )
                        r = S_pred - S_ema
                        r_list.append(r)
                        thought_records.append(
                            {"thought_ids": thought_ids, "logp_old": logp_old}
                        )
                        batch_cot_lengths.append(float(len(thought_ids)))
                        log_sampled_thought(
                            tokenizer,
                            step_idx=step,
                            position=t,
                            rollout_idx=rollout_idx,
                            thought_ids=thought_for_pred,
                            prefix_ids=prefix_ids,
                            target_id=next_tok,
                        )
 
                    r_tensor = torch.tensor(
                        r_list, dtype=torch.float32, device=device
                    )
                    A_vec = (G / (G - 1.0)) * (r_tensor - r_tensor.mean())
                    batch_reward_means.append(float(r_tensor.mean().item()))
                    batch_reward_stds.append(
                        float(r_tensor.std(unbiased=False).item())
                        if r_tensor.numel() > 1
                        else 0.0
                    )

                    for i, record in enumerate(thought_records):
                        thought_ids = record["thought_ids"]
                        logp_old = record["logp_old"]
                        advantage = A_vec[i].detach()
                        ppo_terms.append(
                            {
                                "prefix_ids": list(prefix_ids),
                                "thought_ids": list(thought_ids),
                                "logp_old": logp_old,
                                "advantage": advantage,
                            }
                        )

            num_terms = len(ppo_terms)
            if num_terms == 0:
                if torch.cuda.is_available():
                    torch.cuda.empty_cache()
                continue

            if batch_reward_means:
                avg_reward_mean = float(
                    sum(batch_reward_means) / len(batch_reward_means)
                )
                avg_reward_std = float(
                    sum(batch_reward_stds) / len(batch_reward_stds)
                )
            else:
                avg_reward_mean = 0.0
                avg_reward_std = 0.0
            if batch_cot_lengths:
                avg_cot_len = float(
                    sum(batch_cot_lengths) / len(batch_cot_lengths)
                )
            else:
                avg_cot_len = 0.0
 
            for epoch_idx in range(PPO_EPOCHS):
                optimizer.zero_grad(set_to_none=True)
                loss_values: List[torch.Tensor] = []
                for term in ppo_terms:
                    logp_cur = _thought_token_logprobs(
                        model,
                        term["prefix_ids"],
                        term["thought_ids"],
                        require_grad=True,
                    )
                    L_clip_i = _clipped_surrogate_term(
                        logp_cur,
                        term["logp_old"],
                        term["advantage"],
                        eps_low=CLIP_EPS_LOW,
                        eps_high=CLIP_EPS_HIGH,
                    )
                    loss_values.append(L_clip_i.detach())
                    L_clip_i.backward()

                grad_scale = num_terms * max(1, GRAD_ACCUM_STEPS)
                for p in model.parameters():
                    if p.grad is not None:
                        p.grad.div_(grad_scale)
                torch.nn.utils.clip_grad_norm_(model.parameters(), GRAD_CLIP_NORM)
                optimizer.step()
                ema_update(model, tau=EMA_TAU)

                if loss_values:
                    avg_loss = float(
                        torch.stack(loss_values).mean().detach().cpu().item()
                    )
                else:
                    avg_loss = 0.0

                GLOBAL_STEP += 1
                step_history.append(GLOBAL_STEP)
                reward_history.append(avg_reward_mean)
                reward_std_history.append(avg_reward_std)
                cot_length_history.append(avg_cot_len)
                loss_history.append(avg_loss)
                save_metric_snapshot()
 
            if torch.cuda.is_available():
                torch.cuda.empty_cache()
 
        if step % LOG_EVERY == 0:
            print(
                f"step={step} N={N_SAMPLES} G={NUM_ROLLOUTS} "
                f"K={K_POSITIONS} strategy={POSITION_STRATEGY} device={DEVICE}"
            )
if __name__ == "__main__":
    model, tokenizer = load_model_and_tokenizer()
    print(f"Loaded {MODEL_NAME} on {DEVICE} (dtype={DTYPE})")
    train_loop(model, tokenizer)<|MERGE_RESOLUTION|>--- conflicted
+++ resolved
@@ -461,18 +461,12 @@
 
     rho = torch.exp(logp_cur - logp_old)  # float32
     rho_clip = torch.clamp(rho, 1.0 - eps_low, 1.0 + eps_high)
-<<<<<<< HEAD
 
     with torch.no_grad():
         clipped_mask = (rho < 1.0 - eps_low) | (rho > 1.0 + eps_high)
         CLIPPED_TOKENS += int(clipped_mask.sum().item())
 
     token_terms = -torch.minimum(rho * A, rho_clip * A)
-=======
-    left = rho * A
-    right = rho_clip * A
-    token_terms = -torch.minimum(left, right)
->>>>>>> f70bc3ab
     return token_terms.mean()
  
 def train_loop(model, tokenizer):
